# Index

- [Notes by Joe Penna](#notes-by-joe-penna)
- [Setup](#setup)
  - [Easy RunPod Instructions](#easy-runpod-instructions)
  - [Vast.AI Setup](#vast-ai-setup)
- [Using the Generated Model](#using-the-generated-model)
- [Debugging Your Results](#debugging-your-results)
  - [They don't look like you at all!](#they-dont-look-like-you)
  - [They sorta look like you, but exactly like your training images](#they-sorta-look-like-you-but-exactly-like-your-training-images)
  - [They look like you, but not when you try different styles](#they-look-like-you-but-not-when-you-try-different-styles)
- [Original Readme From Xavier Xiao](#original-readme-from-xavierxiao)

<<<<<<< HEAD
=======
# Hugging Face Diffusers

Dreambooth is now supported in Hugging Face diffusers for training with stable diffusion, try it out in the colab: [![Open In Colab](https://colab.research.google.com/assets/colab-badge.svg)](https://colab.research.google.com/github/huggingface/notebooks/blob/main/diffusers/sd_dreambooth_training.ipynb)

# Easy RunPod Instructions
- Sign up for RunPod. Feel free to use my [referral link here](https://runpod.io?ref=n8yfwyum), so that I don't have to pay for it (but you do).
- Click **Deploy** on either `SECURE CLOUD` or `COMMUNITY CLOUD`
- Follow these video instructions here:
>>>>>>> fb4f8ff5

# "Dreambooth" on Stable Diffusion
![image](https://user-images.githubusercontent.com/100188076/192390551-cb89364f-af57-4aed-8f3d-f9eb9b61cf95.png)


## <a name="notes-by-joe-penna"></a>  Notes by Joe Penna
### **INTRODUCTIONS!**
Hi! My name is Joe Penna.

You might have seen a few YouTube videos of mine under *MysteryGuitarMan*. I'm now a feature film director. You might have seen [ARCTIC](https://www.youtube.com/watch?v=N5aD9ppoQIo&t=6s) or [STOWAWAY](https://www.youtube.com/watch?v=A_apvQkWsVY).

For my movies, I need to be able to train specific actors, props, locations, etc. So, I did a bunch of changes to @XavierXiao's repo in order to train people's faces.

I can't release all the tests for the movie I'm working on, but when I test with my own face, I release those on my Twitter page - [@MysteryGuitarM](https://twitter.com/MysteryGuitarM).

Lots of these tests were done with a buddy of mine -- Niko from CorridorDigital. It might be how you found this repo!

I'm not really a coder. I'm just stubborn, and I'm not afraid of googling. So, eventually, some really smart folks joined in and have been contributing. In this repo, specifically: @djbielejeski @gammagec @MrSaad –– but so many others in our Discord!

This is no longer my repo. This is the people-who-wanna-see-Dreambooth-on-SD-working-well's repo!

Now, if you wanna try to do this... please read the warnings below first:

### **WARNING!**
- **This is bleeding edge stuff**... there is currently no easy way to run this. This repo is based on a repo based on another repo.
  - At the moment, it takes a LOT of effort to create something that's basically duct tape and bubble gum -- but eventually works SUPER well.
  - Step in, please! Don't let that scare ya -- but please know that you're wading through the jungle at night, with no torch...

- Unfreezing the model takes a lot of juice.
  - ~~You're gonna need an A6000 / A40 / A100 (or similar top-of-the-line thousands-of-dollars GPU).~~
  - You can now run this on a GPU with 24GB of VRAM (e.g. 3090). Training will be slower, and you'll need to be sure this is the *only* program running.
  - If, like myself, you don't happen to own one of those, I'm including a Jupyter notebook here to help you run it on a rented cloud computing platform. 
  - It's currently tailored to [runpod.io](https://runpod.io?ref=n8yfwyum), but can work on [vast.ai](#vast-ai-setup) / etc.
  
- This implementation does not fully implement Google's ideas on how to preserve the latent space.

  - Most images that are similar to what you're training will be shifted towards that.
  - e.g. If you're training a person, all people will look like you. If you're training an object, anything in that class will look like your object.

- There doesn't seem to be an easy way to train two subjects consecutively. You will end up with an `11-12GB` file before pruning.
  - The provided notebook has a pruner that crunches it down to `~2gb`
  
- Best practice is to change the token to a celebrity name. Here's [my wife trained with the exact same settings, except for the token](#using-the-generated-model)


# <a name="setup"></a> Setup
## <a name="easy-runpod-instructions"></a> Easy RunPod Instructions
- Sign up for RunPod. Feel free to use my [referral link here](https://runpod.io?ref=n8yfwyum), so that I don't have to pay for it (but you do).
- Click **Deploy** on either `SECURE CLOUD` or `COMMUNITY CLOUD`
- Follow these video instructions here:

[![VIDEO INSTRUCTIONS](https://img.youtube.com/vi/7m__xadX0z0/0.jpg)](https://www.youtube.com/watch?v=7m__xadX0z0#t=5m33.1s)

## <a name="vast-ai-setup"></a>  Vast.AI Instructions
- Sign up for [Vast.AI](https://vast.ai/)
- Add some funds (I typically add them in $10 increments)
- Navigate to the [Client - Create page](https://vast.ai/console/create/)
  - Select pytorch/pytorch as your docker image, and select "Use Jupyter Lab Interface"
  - ![img.png](readme-images/vast-ai-step1-select-docker-image.png)
- You will want to increase your disk space, and filter on GPU RAM (12gb checkpoint files + 4gb model file + regularization images + other stuff adds up fast)
  - I typically allocate 150GB
  - ![img.png](readme-images/vast-ai-step2-instance-filters.png)
  - Also good to check the Upload/Download speed for enough bandwidth so you don't spend all your money waiting for things to download.
- Select the instance you want, and click `Rent`, then head over to your [Instances](https://vast.ai/console/instances/) page and click `Open`
  - ![img.png](readme-images/vast-ai-step3-instances.png)
- Click `Notebook -> Python 3` (You can do this next step a number of ways, but I typically do this)
  - ![img.png](readme-images/vast-ai-step4-get-repo.png)
- Clone Joe's repo with this command
  - `!git clone https://github.com/JoePenna/Dreambooth-Stable-Diffusion.git`
  - Click `run`
  - ![img.png](readme-images/vast-ai-step5-clone-repo.png)
- Navigate into the new `Dreambooth-Stable-Diffusion` directory on the left and open the `dreambooth_runpod_joepenna.ipynb` file
  - ![img.png](readme-images/vast-ai-step6-open-notebook.png)
- Follow the instructions in the workbook and start training


# <a name="using-the-generated-model"></a> Using the generated model
The `ground truth` (real picture, caution: very beautiful woman)
<br><img src="https://user-images.githubusercontent.com/100188076/192403948-8d1d0e50-3e9f-495f-b8ba-1bcb6b536fc8.png" width="200">

Same prompt for all of these images below:

| `sks` | `woman` | `Natalie Portman` | `Kate Mara` |
| ----- | ------- | ----------------- | ----------- |
| <img src="https://user-images.githubusercontent.com/100188076/192403506-ab96c652-f7d0-47b0-98fa-267defa1e511.png" width="200"> | <img src="https://user-images.githubusercontent.com/100188076/192403491-cb258777-5091-4492-a6cc-82305fa729f4.png" width="200"> | <img src="https://user-images.githubusercontent.com/100188076/192403437-f9a93720-d41c-4334-8901-fa2d2a10fe36.png" width="200"> | <img src="https://user-images.githubusercontent.com/100188076/192403461-1f6972d9-64d0-46b0-b2ed-737e47aae31e.png" width="200"> |   

# <a name="debugging-your-results"></a> Debugging your results
### ❗❗ THE NUMBER ONE MISTAKE PEOPLE MAKE ❗❗

**Prompting with just your token. ie "joepenna" instead of "joepenna person"**


If you trained with `joepenna` under the class `person`, the model should only know your face as:

```
joepenna person
```

Example Prompts:

🚫 Incorrect (missing `person` following `joepenna`)
```
portrait photograph of joepenna 35mm film vintage glass
```

✅ This is right (`person` is included after `joepenna`)
```
portrait photograph of joepenna person 35mm film vintage glass
```

You might sometimes get someone who kinda looks like you with joepenna (especially if you trained for too many steps), but that's only because this current iteration of Dreambooth overtrains that token so much that it bleeds into that token.

---

#### ☢ Be careful with the types of images you train

While training, Stable doesn't know that you're a person. It's just going to mimic what it sees.

So, if these are your training images look like this:

![](readme-images/caution-training.png)

You're only going to get generations of you outside next to a spiky tree, wearing a white-and-gray shirt, in the style of... well, selfie photograph.

Instead, this training set is much better:

![](readme-images/better-training-images.png)

The only thing that is consistent between images is the subject. So, Stable will look through the images and learn only your face, which will make "editing" it into other styles possible.

## Oh no! You're not getting good generations!

#### <a name="they-dont-look-like-you"></a> OPTION 1: They're not looking like you at all! (Train longer, or get better training images)

Are you sure you're prompting it right?

It should be `<token> <class>`, not just `<token>`. For example:

`JoePenna person, portrait photograph, 85mm medium format photo`


If it still doesn't look like you, you didn't train long enough.

----

#### <a name="they-sorta-look-like-you-but-exactly-like-your-training-images"></a> OPTION 2: They're looking like you, but are all looking like your training images. (Train for less steps, get better training images, fix with prompting)

Okay, a few reasons why: you might have trained too long... or your images were too similar... or you didn't train with enough images.

No problem. We can fix that with the prompt. Stable Diffusion puts a LOT of merit to whatever you type first. So save it for later:

`an exquisite portrait photograph, 85mm medium format photo of JoePenna person with a classic haircut`


----

#### <a name="they-look-like-you-but-not-when-you-try-different-styles"></a> OPTION 3: They're looking like you, but not when you try different styles. (Train longer, get better training images)

You didn't train long enough...

No problem. We can fix that with the prompt:

`JoePenna person in a portrait photograph, JoePenna person in a 85mm medium format photo of JoePenna person`

### More tips and help here: [Stable Diffusion Dreambooth Discord](https://discord.com/channels/1023277529424986162/1024716296610385981)

# <a name="original-readme-from-xavierxiao"></a> Original Readme from XavierXiao

This is an implementtaion of Google's [Dreambooth](https://arxiv.org/abs/2208.12242) with [Stable Diffusion](https://github.com/CompVis/stable-diffusion). The original Dreambooth is based on [Imagen](https://imagen.research.google/) text-to-image model. However, neither the model nor the pre-trained weights of Imagen is available. To enable people to fine-tune a text-to-image model with a few examples, I implemented the idea of Dreambooth on Stable diffusion.

This code repository is based on that of [Textual Inversion](https://github.com/rinongal/textual_inversion). Note that Textual Inversion only optimizes word ebedding, while dreambooth fine-tunes the whole diffusion model.

The implementation makes minimum changes over the official codebase of Textual Inversion. In fact, due to lazyness, some components in Textual Inversion, such as the embedding manager, are not deleted, although they will never be used here.
## Update
**9/20/2022**: I just found a way to reduce the GPU memory a bit. Remember that this code is based on Textual Inversion, and TI's code base has [this line](https://github.com/rinongal/textual_inversion/blob/main/ldm/modules/diffusionmodules/util.py#L112), which disable gradient checkpointing in a hard-code way. This is because in TI, the Unet is not optimized. However, in Dreambooth we optimize the Unet, so we can turn on the gradient checkpoint pointing trick, as in the original SD repo [here](https://github.com/CompVis/stable-diffusion/blob/main/ldm/modules/diffusionmodules/util.py#L112). The gradient checkpoint is default to be True in [config](https://github.com/XavierXiao/Dreambooth-Stable-Diffusion/blob/main/configs/stable-diffusion/v1-finetune_unfrozen.yaml#L47). I have updated the codes.
## Usage

### Preparation
First set-up the ```ldm``` enviroment following the instruction from textual inversion repo, or the original Stable Diffusion repo.

To fine-tune a stable diffusion model, you need to obtain the pre-trained stable diffusion models following their [instructions](https://github.com/CompVis/stable-diffusion#stable-diffusion-v1). Weights can be downloaded on [HuggingFace](https://huggingface.co/CompVis). You can decide which version of checkpoint to use, but I use ```sd-v1-4-full-ema.ckpt```.

We also need to create a set of images for regularization, as the fine-tuning algorithm of Dreambooth requires that. Details of the algorithm can be found in the paper. Note that in the original paper, the regularization images seem to be generated on-the-fly. However, here I generated a set of regularization images before the training. The text prompt for generating regularization images can be ```photo of a <class>```, where ```<class>``` is a word that describes the class of your object, such as ```dog```. The command is

```
python scripts/stable_txt2img.py --ddim_eta 0.0 --n_samples 8 --n_iter 1 --scale 10.0 --ddim_steps 50  --ckpt /path/to/original/stable-diffusion/sd-v1-4-full-ema.ckpt --prompt "a photo of a <class>" 
```

I generate 8 images for regularization, but more regularization images may lead to stronger regularization and better editability. After that, save the generated images (separately, one image per ```.png``` file) at ```/root/to/regularization/images```.

**Updates on 9/9**
We should definitely use more images for regularization. Please try 100 or 200, to better align with the original paper. To acomodate this, I shorten the "repeat" of reg dataset in the [config file](https://github.com/XavierXiao/Dreambooth-Stable-Diffusion/blob/main/configs/stable-diffusion/v1-finetune_unfrozen.yaml#L96).

For some cases, if the generated regularization images are highly unrealistic (happens when you want to generate "man" or "woman"), you can find a diverse set of images (of man/woman) online, and use them as regularization images.

### Training
Training can be done by running the following command

```
python main.py --base configs/stable-diffusion/v1-finetune_unfrozen.yaml 
                -t 
                --actual_resume /path/to/original/stable-diffusion/sd-v1-4-full-ema.ckpt  
                -n <job name> 
                --gpus 0, 
                --data_root /root/to/training/images 
                --reg_data_root /root/to/regularization/images 
                --class_word <xxx>
```

Detailed configuration can be found in ```configs/stable-diffusion/v1-finetune_unfrozen.yaml```. In particular, the default learning rate is ```1.0e-6``` as I found the ```1.0e-5``` in the Dreambooth paper leads to poor editability. The parameter ```reg_weight``` corresponds to the weight of regularization in the Dreambooth paper, and the default is set to ```1.0```.

Dreambooth requires a placeholder word ```[V]```, called identifier, as in the paper. This identifier needs to be a relatively rare tokens in the vocabulary. The original paper approaches this by using a rare word in T5-XXL tokenizer. For simplicity, here I just use a random word ```sks``` and hard coded it.. If you want to change that, simply make a change in [this file](https://github.com/XavierXiao/Dreambooth-Stable-Diffusion/blob/main/ldm/data/personalized.py#L10).

Training will be run for 800 steps, and two checkpoints will be saved at ```./logs/<job_name>/checkpoints```, one at 500 steps and one at final step. Typically the one at 500 steps works well enough. I train the model use two A6000 GPUs and it takes ~15 mins.

### Generation
After training, personalized samples can be obtained by running the command

```
python scripts/stable_txt2img.py --ddim_eta 0.0 
                                 --n_samples 8 
                                 --n_iter 1 
                                 --scale 10.0 
                                 --ddim_steps 100  
                                 --ckpt /path/to/saved/checkpoint/from/training
                                 --prompt "photo of a sks <class>" 
```

In particular, ```sks``` is the identifier, which should be replaced by your choice if you happen to change the identifier, and ```<class>``` is the class word ```--class_word``` for training.

## Results
Here I show some qualitative results. The training images are obtained from the [issue](https://github.com/rinongal/textual_inversion/issues/8) in the Textual Inversion repository, and they are 3 images of a large trash container. Regularization images are generated by prompt ```photo of a container```. Regularization images are shown here:

![](assets/a-container-0038.jpg)

After training, generated images with prompt ```photo of a sks container```:

![](assets/photo-of-a-sks-container-0018.jpg)

Generated images with prompt ```photo of a sks container on the beach```:

![](assets/photo-of-a-sks-container-on-the-beach-0017.jpg)

Generated images with prompt ```photo of a sks container on the moon```:

![](assets/photo-of-a-sks-container-on-the-moon-0016.jpg)

Some not-so-perfect but still interesting results:

Generated images with prompt ```photo of a red sks container```:

![](assets/a-red-sks-container-0021.jpg)

Generated images with prompt ```a dog on top of sks container```:

![](assets/a-dog-on-top-of-sks-container-0023.jpg)
<|MERGE_RESOLUTION|>--- conflicted
+++ resolved
@@ -11,20 +11,17 @@
   - [They look like you, but not when you try different styles](#they-look-like-you-but-not-when-you-try-different-styles)
 - [Original Readme From Xavier Xiao](#original-readme-from-xavierxiao)
 
-<<<<<<< HEAD
-=======
-# Hugging Face Diffusers
-
-Dreambooth is now supported in Hugging Face diffusers for training with stable diffusion, try it out in the colab: [![Open In Colab](https://colab.research.google.com/assets/colab-badge.svg)](https://colab.research.google.com/github/huggingface/notebooks/blob/main/diffusers/sd_dreambooth_training.ipynb)
-
-# Easy RunPod Instructions
-- Sign up for RunPod. Feel free to use my [referral link here](https://runpod.io?ref=n8yfwyum), so that I don't have to pay for it (but you do).
-- Click **Deploy** on either `SECURE CLOUD` or `COMMUNITY CLOUD`
-- Follow these video instructions here:
->>>>>>> fb4f8ff5
 
 # "Dreambooth" on Stable Diffusion
 ![image](https://user-images.githubusercontent.com/100188076/192390551-cb89364f-af57-4aed-8f3d-f9eb9b61cf95.png)
+
+# Hugging Face Diffusers - Alternate Option
+
+Note: This is a diffuser implementation, and use is much more complicated than using a *.ckpy file.
+
+Dreambooth is now supported in Hugging Face diffusers for training with stable diffusion, try it out in the colab:
+
+[![Open In Colab](https://colab.research.google.com/assets/colab-badge.svg)](https://colab.research.google.com/github/huggingface/notebooks/blob/main/diffusers/sd_dreambooth_training.ipynb)
 
 
 ## <a name="notes-by-joe-penna"></a>  Notes by Joe Penna
